# vim: tabstop=4 shiftwidth=4 softtabstop=4

# Copyright 2010 United States Government as represented by the
# Administrator of the National Aeronautics and Space Administration.
# All Rights Reserved.
#
#    Licensed under the Apache License, Version 2.0 (the "License"); you may
#    not use this file except in compliance with the License. You may obtain
#    a copy of the License at
#
#         http://www.apache.org/licenses/LICENSE-2.0
#
#    Unless required by applicable law or agreed to in writing, software
#    distributed under the License is distributed on an "AS IS" BASIS, WITHOUT
#    WARRANTIES OR CONDITIONS OF ANY KIND, either express or implied. See the
#    License for the specific language governing permissions and limitations
#    under the License.

"""Command-line flag library.

Wraps gflags.

Package-level global flags are defined here, the rest are defined
where they're used.

"""

import getopt
import os
import socket
import string
import sys

import gflags


class FlagValues(gflags.FlagValues):
    """Extension of gflags.FlagValues that allows undefined and runtime flags.

    Unknown flags will be ignored when parsing the command line, but the
    command line will be kept so that it can be replayed if new flags are
    defined after the initial parsing.

    """

    def __init__(self, extra_context=None):
        gflags.FlagValues.__init__(self)
        self.__dict__['__dirty'] = []
        self.__dict__['__was_already_parsed'] = False
        self.__dict__['__stored_argv'] = []
        self.__dict__['__extra_context'] = extra_context

    def __call__(self, argv):
        # We're doing some hacky stuff here so that we don't have to copy
        # out all the code of the original verbatim and then tweak a few lines.
        # We're hijacking the output of getopt so we can still return the
        # leftover args at the end
        sneaky_unparsed_args = {"value": None}
        original_argv = list(argv)

        if self.IsGnuGetOpt():
            orig_getopt = getattr(getopt, 'gnu_getopt')
            orig_name = 'gnu_getopt'
        else:
            orig_getopt = getattr(getopt, 'getopt')
            orig_name = 'getopt'

        def _sneaky(*args, **kw):
            optlist, unparsed_args = orig_getopt(*args, **kw)
            sneaky_unparsed_args['value'] = unparsed_args
            return optlist, unparsed_args

        try:
            setattr(getopt, orig_name, _sneaky)
            args = gflags.FlagValues.__call__(self, argv)
        except gflags.UnrecognizedFlagError:
            # Undefined args were found, for now we don't care so just
            # act like everything went well
            # (these three lines are copied pretty much verbatim from the end
            # of the __call__ function we are wrapping)
            unparsed_args = sneaky_unparsed_args['value']
            if unparsed_args:
                if self.IsGnuGetOpt():
                    args = argv[:1] + unparsed_args
                else:
                    args = argv[:1] + original_argv[-len(unparsed_args):]
            else:
                args = argv[:1]
        finally:
            setattr(getopt, orig_name, orig_getopt)

        # Store the arguments for later, we'll need them for new flags
        # added at runtime
        self.__dict__['__stored_argv'] = original_argv
        self.__dict__['__was_already_parsed'] = True
        self.ClearDirty()
        return args

    def Reset(self):
        gflags.FlagValues.Reset(self)
        self.__dict__['__dirty'] = []
        self.__dict__['__was_already_parsed'] = False
        self.__dict__['__stored_argv'] = []

    def SetDirty(self, name):
        """Mark a flag as dirty so that accessing it will case a reparse."""
        self.__dict__['__dirty'].append(name)

    def IsDirty(self, name):
        return name in self.__dict__['__dirty']

    def ClearDirty(self):
        self.__dict__['__is_dirty'] = []

    def WasAlreadyParsed(self):
        return self.__dict__['__was_already_parsed']

    def ParseNewFlags(self):
        if '__stored_argv' not in self.__dict__:
            return
        new_flags = FlagValues(self)
        for k in self.__dict__['__dirty']:
            new_flags[k] = gflags.FlagValues.__getitem__(self, k)

        new_flags(self.__dict__['__stored_argv'])
        for k in self.__dict__['__dirty']:
            setattr(self, k, getattr(new_flags, k))
        self.ClearDirty()

    def __setitem__(self, name, flag):
        gflags.FlagValues.__setitem__(self, name, flag)
        if self.WasAlreadyParsed():
            self.SetDirty(name)

    def __getitem__(self, name):
        if self.IsDirty(name):
            self.ParseNewFlags()
        return gflags.FlagValues.__getitem__(self, name)

    def __getattr__(self, name):
        if self.IsDirty(name):
            self.ParseNewFlags()
        val = gflags.FlagValues.__getattr__(self, name)
        if type(val) is str:
            tmpl = string.Template(val)
            context = [self, self.__dict__['__extra_context']]
            return tmpl.substitute(StrWrapper(context))
        return val


class StrWrapper(object):
    """Wrapper around FlagValues objects.

    Wraps FlagValues objects for string.Template so that we're
    sure to return strings.

    """
    def __init__(self, context_objs):
        self.context_objs = context_objs

    def __getitem__(self, name):
        for context in self.context_objs:
            val = getattr(context, name, False)
            if val:
                return str(val)
        raise KeyError(name)


# Copied from gflags with small mods to get the naming correct.
# Originally gflags checks for the first module that is not gflags that is
# in the call chain, we want to check for the first module that is not gflags
# and not this module.
def _GetCallingModule():
    """Returns the name of the module that's calling into this module.

    We generally use this function to get the name of the module calling a
    DEFINE_foo... function.

    """
    # Walk down the stack to find the first globals dict that's not ours.
    for depth in range(1, sys.getrecursionlimit()):
        if not sys._getframe(depth).f_globals is globals():
            module_name = __GetModuleName(sys._getframe(depth).f_globals)
            if module_name == 'gflags':
                continue
            if module_name is not None:
                return module_name
    raise AssertionError("No module was found")


# Copied from gflags because it is a private function
def __GetModuleName(globals_dict):
    """Given a globals dict, returns the name of the module that defines it.

    Args:
    globals_dict: A dictionary that should correspond to an environment
      providing the values of the globals.

    Returns:
    A string (the name of the module) or None (if the module could not
    be identified.

    """
    for name, module in sys.modules.iteritems():
        if getattr(module, '__dict__', None) is globals_dict:
            if name == '__main__':
                return sys.argv[0]
            return name
    return None


def _wrapper(func):
    def _wrapped(*args, **kw):
        kw.setdefault('flag_values', FLAGS)
        func(*args, **kw)
    _wrapped.func_name = func.func_name
    return _wrapped


FLAGS = FlagValues()
gflags.FLAGS = FLAGS
gflags._GetCallingModule = _GetCallingModule


DEFINE = _wrapper(gflags.DEFINE)
DEFINE_string = _wrapper(gflags.DEFINE_string)
DEFINE_integer = _wrapper(gflags.DEFINE_integer)
DEFINE_bool = _wrapper(gflags.DEFINE_bool)
DEFINE_boolean = _wrapper(gflags.DEFINE_boolean)
DEFINE_float = _wrapper(gflags.DEFINE_float)
DEFINE_enum = _wrapper(gflags.DEFINE_enum)
DEFINE_list = _wrapper(gflags.DEFINE_list)
DEFINE_spaceseplist = _wrapper(gflags.DEFINE_spaceseplist)
DEFINE_multistring = _wrapper(gflags.DEFINE_multistring)
DEFINE_multi_int = _wrapper(gflags.DEFINE_multi_int)
DEFINE_flag = _wrapper(gflags.DEFINE_flag)
HelpFlag = gflags.HelpFlag
HelpshortFlag = gflags.HelpshortFlag
HelpXMLFlag = gflags.HelpXMLFlag


def DECLARE(name, module_string, flag_values=FLAGS):
    if module_string not in sys.modules:
        __import__(module_string, globals(), locals())
    if name not in flag_values:
        raise gflags.UnrecognizedFlag(
                "%s not defined by %s" % (name, module_string))


def _get_my_ip():
    """Returns the actual ip of the local machine."""
    try:
        csock = socket.socket(socket.AF_INET, socket.SOCK_DGRAM)
        csock.connect(('8.8.8.8', 80))
        (addr, port) = csock.getsockname()
        csock.close()
        return addr
    except socket.error as ex:
        return "127.0.0.1"


# __GLOBAL FLAGS ONLY__
# Define any app-specific flags in their own files, docs at:
# http://code.google.com/p/python-gflags/source/browse/trunk/gflags.py#a9
DEFINE_string('my_ip', _get_my_ip(), 'host ip address')
DEFINE_list('region_list',
            [],
            'list of region=fqdn pairs separated by commas')
DEFINE_string('connection_type', 'libvirt', 'libvirt, xenapi or fake')
DEFINE_string('aws_access_key_id', 'admin', 'AWS Access ID')
DEFINE_string('aws_secret_access_key', 'admin', 'AWS Access Key')
DEFINE_integer('glance_port', 9292, 'glance port')
DEFINE_string('glance_host', '$my_ip', 'glance host')
DEFINE_integer('s3_port', 3333, 's3 port')
DEFINE_string('s3_host', '$my_ip', 's3 host (for infrastructure)')
DEFINE_string('s3_dmz', '$my_ip', 's3 dmz ip (for instances)')
DEFINE_string('compute_topic', 'compute', 'the topic compute nodes listen on')
DEFINE_string('console_topic', 'console',
              'the topic console proxy nodes listen on')
DEFINE_string('scheduler_topic', 'scheduler',
              'the topic scheduler nodes listen on')
DEFINE_string('volume_topic', 'volume', 'the topic volume nodes listen on')
DEFINE_string('network_topic', 'network', 'the topic network nodes listen on')
DEFINE_string('ajax_console_proxy_topic', 'ajax_proxy',
              'the topic ajax proxy nodes listen on')
DEFINE_string('ajax_console_proxy_url',
              'http://127.0.0.1:8000',
              'location of ajax console proxy, \
               in the form "http://127.0.0.1:8000"')
DEFINE_string('ajax_console_proxy_port',
               8000, 'port that ajax_console_proxy binds')
DEFINE_bool('verbose', False, 'show debug output')
DEFINE_boolean('fake_rabbit', False, 'use a fake rabbit')
DEFINE_bool('fake_network', False,
            'should we use fake network devices and addresses')
DEFINE_string('rabbit_host', 'localhost', 'rabbit host')
DEFINE_integer('rabbit_port', 5672, 'rabbit port')
DEFINE_string('rabbit_userid', 'guest', 'rabbit userid')
DEFINE_string('rabbit_password', 'guest', 'rabbit password')
DEFINE_string('rabbit_virtual_host', '/', 'rabbit virtual host')
DEFINE_integer('rabbit_retry_interval', 10, 'rabbit connection retry interval')
DEFINE_integer('rabbit_max_retries', 12, 'rabbit connection attempts')
DEFINE_string('control_exchange', 'nova', 'the main exchange to connect to')
DEFINE_string('ec2_host', '$my_ip', 'ip of api server')
DEFINE_string('ec2_dmz_host', '$my_ip', 'internal ip of api server')
DEFINE_integer('ec2_port', 8773, 'cloud controller port')
DEFINE_string('ec2_scheme', 'http', 'prefix for ec2')
DEFINE_string('ec2_path', '/services/Cloud', 'suffix for ec2')
DEFINE_string('osapi_extensions_path', '/var/lib/nova/extensions',
               'default directory for nova extensions')
DEFINE_string('osapi_host', '$my_ip', 'ip of api server')
DEFINE_string('osapi_scheme', 'http', 'prefix for openstack')
DEFINE_integer('osapi_port', 8774, 'OpenStack API port')
DEFINE_string('osapi_path', '/v1.0/', 'suffix for openstack')
DEFINE_integer('osapi_max_limit', 1000,
               'max number of items returned in a collection response')

DEFINE_string('default_project', 'openstack', 'default project for openstack')
DEFINE_string('default_image', 'ami-11111',
              'default image to use, testing only')
DEFINE_string('default_instance_type', 'm1.small',
              'default instance type to use, testing only')
DEFINE_string('null_kernel', 'nokernel',
              'kernel image that indicates not to use a kernel,'
              ' but to use a raw disk image instead')

DEFINE_integer('vpn_image_id', 0, 'integer id for cloudpipe vpn server')
DEFINE_string('vpn_key_suffix',
              '-vpn',
              'Suffix to add to project name for vpn key and secgroups')

DEFINE_integer('auth_token_ttl', 3600, 'Seconds for auth tokens to linger')

DEFINE_string('state_path', os.path.join(os.path.dirname(__file__), '../'),
              "Top-level directory for maintaining nova's state")
DEFINE_string('lock_path', os.path.join(os.path.dirname(__file__), '../'),
              'Directory for lock files')
DEFINE_string('logdir', None, 'output to a per-service log file in named '
                              'directory')

DEFINE_string('sqlite_db', 'nova.sqlite', 'file name for sqlite')
DEFINE_string('sql_connection',
              'sqlite:///$state_path/$sqlite_db',
              'connection string for sql database')
DEFINE_integer('sql_idle_timeout',
              3600,
              'timeout for idle sql database connections')
DEFINE_integer('sql_max_retries', 12, 'sql connection attempts')
DEFINE_integer('sql_retry_interval', 10, 'sql connection retry interval')

DEFINE_string('compute_manager', 'nova.compute.manager.ComputeManager',
              'Manager for compute')
DEFINE_string('console_manager', 'nova.console.manager.ConsoleProxyManager',
              'Manager for console proxy')
DEFINE_string('network_manager', 'nova.network.manager.VlanManager',
              'Manager for network')
DEFINE_string('volume_manager', 'nova.volume.manager.VolumeManager',
              'Manager for volume')
DEFINE_string('scheduler_manager', 'nova.scheduler.manager.SchedulerManager',
              'Manager for scheduler')

# The service to use for image search and retrieval
DEFINE_string('image_service', 'nova.image.local.LocalImageService',
              'The service to use for retrieving and searching for images.')

DEFINE_string('host', socket.gethostname(),
              'name of this node')

DEFINE_string('node_availability_zone', 'nova',
              'availability zone of this node')

<<<<<<< HEAD
DEFINE_string('notification_driver',
              'nova.notifier.no_op_notifier.NoopNotifier',
              'Default driver for sending notifications')
=======
DEFINE_list('memcached_servers', None,
            'Memcached servers or None for in process cache.')

>>>>>>> 0ec89528
DEFINE_string('zone_name', 'nova', 'name of this zone')
DEFINE_list('zone_capabilities',
                ['hypervisor=xenserver;kvm', 'os=linux;windows'],
                 'Key/Multi-value list representng capabilities of this zone')<|MERGE_RESOLUTION|>--- conflicted
+++ resolved
@@ -369,15 +369,12 @@
 DEFINE_string('node_availability_zone', 'nova',
               'availability zone of this node')
 
-<<<<<<< HEAD
 DEFINE_string('notification_driver',
               'nova.notifier.no_op_notifier.NoopNotifier',
               'Default driver for sending notifications')
-=======
 DEFINE_list('memcached_servers', None,
             'Memcached servers or None for in process cache.')
 
->>>>>>> 0ec89528
 DEFINE_string('zone_name', 'nova', 'name of this zone')
 DEFINE_list('zone_capabilities',
                 ['hypervisor=xenserver;kvm', 'os=linux;windows'],
