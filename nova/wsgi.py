--- conflicted
+++ resolved
@@ -21,11 +21,7 @@
 Utility methods for working with WSGI servers
 """
 
-<<<<<<< HEAD
-import json
 import os
-=======
->>>>>>> 57e50f07
 import sys
 from xml.dom import minidom
 
