# vim: tabstop=4 shiftwidth=4 softtabstop=4

# Copyright 2010 United States Government as represented by the
# Administrator of the National Aeronautics and Space Administration.
# All Rights Reserved.
#
#    Licensed under the Apache License, Version 2.0 (the "License"); you may
#    not use this file except in compliance with the License. You may obtain
#    a copy of the License at
#
#         http://www.apache.org/licenses/LICENSE-2.0
#
#    Unless required by applicable law or agreed to in writing, software
#    distributed under the License is distributed on an "AS IS" BASIS, WITHOUT
#    WARRANTIES OR CONDITIONS OF ANY KIND, either express or implied. See the
#    License for the specific language governing permissions and limitations
#    under the License.
"""
Tests for Volume Code.

"""

import cStringIO

from nova import context
from nova import exception
from nova import db
from nova import flags
from nova import log as logging
from nova import test
from nova import utils

FLAGS = flags.FLAGS
LOG = logging.getLogger('nova.tests.volume')


class VolumeTestCase(test.TestCase):
    """Test Case for volumes."""

    def setUp(self):
        super(VolumeTestCase, self).setUp()
        self.compute = utils.import_object(FLAGS.compute_manager)
        self.flags(connection_type='fake')
        self.volume = utils.import_object(FLAGS.volume_manager)
        self.context = context.get_admin_context()

    @staticmethod
    def _create_volume(size='0'):
        """Create a volume object."""
        vol = {}
        vol['size'] = size
        vol['user_id'] = 'fake'
        vol['project_id'] = 'fake'
        vol['availability_zone'] = FLAGS.storage_availability_zone
        vol['status'] = "creating"
        vol['attach_status'] = "detached"
        return db.volume_create(context.get_admin_context(), vol)['id']

    def test_create_delete_volume(self):
        """Test volume can be created and deleted."""
        volume_id = self._create_volume()
        self.volume.create_volume(self.context, volume_id)
        self.assertEqual(volume_id, db.volume_get(context.get_admin_context(),
                         volume_id).id)

        self.volume.delete_volume(self.context, volume_id)
        self.assertRaises(exception.NotFound,
                          db.volume_get,
                          self.context,
                          volume_id)

    def test_too_big_volume(self):
        """Ensure failure if a too large of a volume is requested."""
        # FIXME(vish): validation needs to move into the data layer in
        #              volume_create
        return True
        try:
            volume_id = self._create_volume('1001')
            self.volume.create_volume(self.context, volume_id)
            self.fail("Should have thrown TypeError")
        except TypeError:
            pass

    def test_too_many_volumes(self):
        """Ensure that NoMoreTargets is raised when we run out of volumes."""
        vols = []
        total_slots = FLAGS.iscsi_num_targets
        for _index in xrange(total_slots):
            volume_id = self._create_volume()
            self.volume.create_volume(self.context, volume_id)
            vols.append(volume_id)
        volume_id = self._create_volume()
        self.assertRaises(db.NoMoreTargets,
                          self.volume.create_volume,
                          self.context,
                          volume_id)
        db.volume_destroy(context.get_admin_context(), volume_id)
        for volume_id in vols:
            self.volume.delete_volume(self.context, volume_id)

    def test_run_attach_detach_volume(self):
        """Make sure volume can be attached and detached from instance."""
        inst = {}
        inst['image_id'] = 1
        inst['reservation_id'] = 'r-fakeres'
        inst['launch_time'] = '10'
        inst['user_id'] = 'fake'
        inst['project_id'] = 'fake'
<<<<<<< HEAD
        inst['instance_type'] = 'm1.tiny'
=======
        inst['instance_type_id'] = '2'  # m1.tiny
        inst['mac_address'] = utils.generate_mac()
>>>>>>> a638ebc3
        inst['ami_launch_index'] = 0
        instance_id = db.instance_create(self.context, inst)['id']
        mountpoint = "/dev/sdf"
        volume_id = self._create_volume()
        self.volume.create_volume(self.context, volume_id)
        if FLAGS.fake_tests:
            db.volume_attached(self.context, volume_id, instance_id,
                               mountpoint)
        else:
            self.compute.attach_volume(self.context,
                                       instance_id,
                                       volume_id,
                                       mountpoint)
        vol = db.volume_get(context.get_admin_context(), volume_id)
        self.assertEqual(vol['status'], "in-use")
        self.assertEqual(vol['attach_status'], "attached")
        self.assertEqual(vol['mountpoint'], mountpoint)
        instance_ref = db.volume_get_instance(self.context, volume_id)
        self.assertEqual(instance_ref['id'], instance_id)

        self.assertRaises(exception.Error,
                          self.volume.delete_volume,
                          self.context,
                          volume_id)
        if FLAGS.fake_tests:
            db.volume_detached(self.context, volume_id)
        else:
            self.compute.detach_volume(self.context,
                                       instance_id,
                                       volume_id)
        vol = db.volume_get(self.context, volume_id)
        self.assertEqual(vol['status'], "available")

        self.volume.delete_volume(self.context, volume_id)
        self.assertRaises(exception.Error,
                          db.volume_get,
                          self.context,
                          volume_id)
        db.instance_destroy(self.context, instance_id)

    def test_concurrent_volumes_get_different_targets(self):
        """Ensure multiple concurrent volumes get different targets."""
        volume_ids = []
        targets = []

        def _check(volume_id):
            """Make sure targets aren't duplicated."""
            volume_ids.append(volume_id)
            admin_context = context.get_admin_context()
            iscsi_target = db.volume_get_iscsi_target_num(admin_context,
                                                          volume_id)
            self.assert_(iscsi_target not in targets)
            targets.append(iscsi_target)
            LOG.debug(_("Target %s allocated"), iscsi_target)
        total_slots = FLAGS.iscsi_num_targets
        for _index in xrange(total_slots):
            volume_id = self._create_volume()
            d = self.volume.create_volume(self.context, volume_id)
            _check(d)
        for volume_id in volume_ids:
            self.volume.delete_volume(self.context, volume_id)

    def test_multi_node(self):
        # TODO(termie): Figure out how to test with two nodes,
        # each of them having a different FLAG for storage_node
        # This will allow us to test cross-node interactions
        pass


class DriverTestCase(test.TestCase):
    """Base Test class for Drivers."""
    driver_name = "nova.volume.driver.FakeAOEDriver"

    def setUp(self):
        super(DriverTestCase, self).setUp()
        self.flags(volume_driver=self.driver_name,
                   logging_default_format_string="%(message)s")
        self.volume = utils.import_object(FLAGS.volume_manager)
        self.context = context.get_admin_context()
        self.output = ""

        def _fake_execute(_command, *_args, **_kwargs):
            """Fake _execute."""
            return self.output, None
        self.volume.driver._execute = _fake_execute
        self.volume.driver._sync_execute = _fake_execute

        log = logging.getLogger()
        self.stream = cStringIO.StringIO()
        log.addHandler(logging.StreamHandler(self.stream))

        inst = {}
        self.instance_id = db.instance_create(self.context, inst)['id']

    def tearDown(self):
        super(DriverTestCase, self).tearDown()

    def _attach_volume(self):
        """Attach volumes to an instance. This function also sets
           a fake log message."""
        return []

    def _detach_volume(self, volume_id_list):
        """Detach volumes from an instance."""
        for volume_id in volume_id_list:
            db.volume_detached(self.context, volume_id)
            self.volume.delete_volume(self.context, volume_id)


class AOETestCase(DriverTestCase):
    """Test Case for AOEDriver"""
    driver_name = "nova.volume.driver.AOEDriver"

    def setUp(self):
        super(AOETestCase, self).setUp()

    def tearDown(self):
        super(AOETestCase, self).tearDown()

    def _attach_volume(self):
        """Attach volumes to an instance. This function also sets
           a fake log message."""
        volume_id_list = []
        for index in xrange(3):
            vol = {}
            vol['size'] = 0
            volume_id = db.volume_create(self.context,
                                         vol)['id']
            self.volume.create_volume(self.context, volume_id)

            # each volume has a different mountpoint
            mountpoint = "/dev/sd" + chr((ord('b') + index))
            db.volume_attached(self.context, volume_id, self.instance_id,
                               mountpoint)

            (shelf_id, blade_id) = db.volume_get_shelf_and_blade(self.context,
                                                                 volume_id)
            self.output += "%s %s eth0 /dev/nova-volumes/vol-foo auto run\n" \
                      % (shelf_id, blade_id)

            volume_id_list.append(volume_id)

        return volume_id_list

    def test_check_for_export_with_no_volume(self):
        """No log message when no volume is attached to an instance."""
        self.stream.truncate(0)
        self.volume.check_for_export(self.context, self.instance_id)
        self.assertEqual(self.stream.getvalue(), '')

    def test_check_for_export_with_all_vblade_processes(self):
        """No log message when all the vblade processes are running."""
        volume_id_list = self._attach_volume()

        self.stream.truncate(0)
        self.volume.check_for_export(self.context, self.instance_id)
        self.assertEqual(self.stream.getvalue(), '')

        self._detach_volume(volume_id_list)

    def test_check_for_export_with_vblade_process_missing(self):
        """Output a warning message when some vblade processes aren't
           running."""
        volume_id_list = self._attach_volume()

        # the first vblade process isn't running
        self.output = self.output.replace("run", "down", 1)
        (shelf_id, blade_id) = db.volume_get_shelf_and_blade(self.context,
                                                             volume_id_list[0])

        msg_is_match = False
        self.stream.truncate(0)
        try:
            self.volume.check_for_export(self.context, self.instance_id)
        except exception.ProcessExecutionError, e:
            volume_id = volume_id_list[0]
            msg = _("Cannot confirm exported volume id:%(volume_id)s. "
                    "vblade process for e%(shelf_id)s.%(blade_id)s "
                    "isn't running.") % locals()

            msg_is_match = (0 <= e.message.find(msg))

        self.assertTrue(msg_is_match)
        self._detach_volume(volume_id_list)


class ISCSITestCase(DriverTestCase):
    """Test Case for ISCSIDriver"""
    driver_name = "nova.volume.driver.ISCSIDriver"

    def setUp(self):
        super(ISCSITestCase, self).setUp()

    def tearDown(self):
        super(ISCSITestCase, self).tearDown()

    def _attach_volume(self):
        """Attach volumes to an instance. This function also sets
           a fake log message."""
        volume_id_list = []
        for index in xrange(3):
            vol = {}
            vol['size'] = 0
            vol_ref = db.volume_create(self.context, vol)
            self.volume.create_volume(self.context, vol_ref['id'])
            vol_ref = db.volume_get(self.context, vol_ref['id'])

            # each volume has a different mountpoint
            mountpoint = "/dev/sd" + chr((ord('b') + index))
            db.volume_attached(self.context, vol_ref['id'], self.instance_id,
                               mountpoint)
            volume_id_list.append(vol_ref['id'])

        return volume_id_list

    def test_check_for_export_with_no_volume(self):
        """No log message when no volume is attached to an instance."""
        self.stream.truncate(0)
        self.volume.check_for_export(self.context, self.instance_id)
        self.assertEqual(self.stream.getvalue(), '')

    def test_check_for_export_with_all_volume_exported(self):
        """No log message when all the vblade processes are running."""
        volume_id_list = self._attach_volume()

        self.mox.StubOutWithMock(self.volume.driver, '_execute')
        for i in volume_id_list:
            tid = db.volume_get_iscsi_target_num(self.context, i)
            self.volume.driver._execute("sudo", "ietadm", "--op", "show",
                                        "--tid=%(tid)d" % locals())

        self.stream.truncate(0)
        self.mox.ReplayAll()
        self.volume.check_for_export(self.context, self.instance_id)
        self.assertEqual(self.stream.getvalue(), '')
        self.mox.UnsetStubs()

        self._detach_volume(volume_id_list)

    def test_check_for_export_with_some_volume_missing(self):
        """Output a warning message when some volumes are not recognied
           by ietd."""
        volume_id_list = self._attach_volume()

        # the first vblade process isn't running
        tid = db.volume_get_iscsi_target_num(self.context, volume_id_list[0])
        self.mox.StubOutWithMock(self.volume.driver, '_execute')
        self.volume.driver._execute("sudo", "ietadm", "--op", "show",
                                    "--tid=%(tid)d" % locals()).AndRaise(
                                            exception.ProcessExecutionError())

        self.mox.ReplayAll()
        self.assertRaises(exception.ProcessExecutionError,
                          self.volume.check_for_export,
                          self.context,
                          self.instance_id)
        msg = _("Cannot confirm exported volume id:%s.") % volume_id_list[0]
        self.assertTrue(0 <= self.stream.getvalue().find(msg))
        self.mox.UnsetStubs()

        self._detach_volume(volume_id_list)<|MERGE_RESOLUTION|>--- conflicted
+++ resolved
@@ -106,12 +106,8 @@
         inst['launch_time'] = '10'
         inst['user_id'] = 'fake'
         inst['project_id'] = 'fake'
-<<<<<<< HEAD
-        inst['instance_type'] = 'm1.tiny'
-=======
         inst['instance_type_id'] = '2'  # m1.tiny
         inst['mac_address'] = utils.generate_mac()
->>>>>>> a638ebc3
         inst['ami_launch_index'] = 0
         instance_id = db.instance_create(self.context, inst)['id']
         mountpoint = "/dev/sdf"
